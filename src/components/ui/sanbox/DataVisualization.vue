--- conflicted
+++ resolved
@@ -281,13 +281,10 @@
 // 轨迹时间记录管理
 const trajectoryTimeLog = ref(new Map()) // 存储每个轨迹的开始时间和消失时间
 
-<<<<<<< HEAD
 // 悬浮状态管理
 const hoveredTarget = ref(null) // 当前悬浮的目标
 const originalEyeOffset = ref(new Map()) // 存储原始的eyeOffset设置
 
-=======
->>>>>>> 3fb02626
 // 缓存配置对象，避免重复计算
 const distanceConfigs = getDistanceConfigs()
 
@@ -1840,11 +1837,6 @@
           const trajectory = currentTrajectoryData.trajectory
           const firstTimestamp = trajectory[0].timestamp
           const lastTimestamp = trajectory[trajectory.length - 1].timestamp
-<<<<<<< HEAD
-
-=======
-          
->>>>>>> 3fb02626
           if (currentTimeStr < firstTimestamp || currentTimeStr > lastTimestamp) {
             // 当前时间超出轨迹时间范围，隐藏连线
             return null
@@ -2208,11 +2200,6 @@
           const trajectory = currentTrajectoryData.trajectory
           const firstTimestamp = trajectory[0].timestamp
           const lastTimestamp = trajectory[trajectory.length - 1].timestamp
-<<<<<<< HEAD
-
-=======
-          
->>>>>>> 3fb02626
           if (currentTimeStr < firstTimestamp || currentTimeStr > lastTimestamp) {
             // 当前时间超出轨迹时间范围，隐藏连线
             return null
@@ -2873,7 +2860,6 @@
   })
 })
 
-<<<<<<< HEAD
 /**
  * 将目标置顶显示（通过修改eyeOffset）
  * @param {Object} target - 目标对象
@@ -2978,8 +2964,6 @@
   }
 }
 
-=======
->>>>>>> 3fb02626
 // 暴露轨迹时间记录相关函数供外部调用
 defineExpose({
   // 原有的暴露函数...
